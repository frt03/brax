--- conflicted
+++ resolved
@@ -116,7 +116,6 @@
             ),
             edges=dict(),
         ),
-<<<<<<< HEAD
     'ant_cheetah':
         dict(
             components=dict(
@@ -126,6 +125,4 @@
             edges=dict(ant1__cheetah2=dict(collide_type=None),)),
     'mod_ant':
         dict(components=dict(ant1=dict(component='mod_ant', pos=(0, 0, 0)),),),
-=======
->>>>>>> 4aa4e307
 }