--- conflicted
+++ resolved
@@ -129,11 +129,7 @@
       model = networks.make_model([32, 32, output_size], len(self.obs_indices))
       model_params = model.init(rng)
       self.model = model
-<<<<<<< HEAD
       self.q_fn = lambda params, x: (model.apply(params, self.index_obs(x)),)
-=======
-      q_fn_apply = lambda x: x.take(indices, axis=-1)
-      self.q_fn = lambda params, x: (model.apply(params, q_fn_apply(x)),)
     elif q_fn == 'mlp_s':
       input_size = q_fn_params.get('input_size')
       output_size = q_fn_params.get('output_size')
@@ -149,9 +145,7 @@
       rng1, rng2, rng3 = jax.random.split(rng, 3)
       model_params = model.init(rng1, rng2)
       self.model = model
-      q_fn_apply = lambda x: x.take(indices, axis=-1)
-      self.q_fn = lambda params, x: (model.apply(params, q_fn_apply(x), rngs={'sing_vec': rng3}, mutable=['sing_vec'])[0],)
->>>>>>> 2071ac78
+      self.q_fn = lambda params, x: (model.apply(params, self.index_obs(x), rngs={'sing_vec': rng3}, mutable=['sing_vec'])[0],)
     else:
       raise NotImplementedError(q_fn)
     self.initialized = True
